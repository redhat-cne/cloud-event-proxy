--- conflicted
+++ resolved
@@ -51,12 +51,8 @@
             - "--metrics-addr=127.0.0.1:9091"
             - "--store-path=/store"
             - "--transport-host=$transport_host"
-<<<<<<< HEAD
-            - "--api-port=9043"
-=======
+            - "--api-port=9095"
             - "--api-version=2.0"
-            - "--api-port=9095"
->>>>>>> a8350445
           env:
             - name: NODE_NAME
               valueFrom:
