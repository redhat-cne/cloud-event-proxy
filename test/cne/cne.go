//go:build !unittests
// +build !unittests

// Package cne ...
package cne

import (
	"context"
	"fmt"
	"time"

	"github.com/onsi/gomega/format"

	"github.com/onsi/ginkgo"
	"github.com/onsi/gomega"
	testutils "github.com/redhat-cne/cloud-event-proxy/test/utils"
	testclient "github.com/redhat-cne/cloud-event-proxy/test/utils/client"
	"github.com/redhat-cne/cloud-event-proxy/test/utils/pods"
	corev1 "k8s.io/api/core/v1"
	metav1 "k8s.io/apimachinery/pkg/apis/meta/v1"
)

var _ = ginkgo.Describe("validation", func() {
	ginkgo.BeforeEach(func() {
		gomega.Expect(testclient.Client).NotTo(gomega.BeNil())
	})

	ginkgo.Context("cne", func() {
		ginkgo.It("should have the all test  namespaces", func() {
			_, err := testclient.Client.Namespaces().Get(context.Background(), testutils.NamespaceProducerTesting, metav1.GetOptions{})
			gomega.Expect(err).ToNot(gomega.HaveOccurred())
			_, err = testclient.Client.Namespaces().Get(context.Background(), testutils.NamespaceConsumerTesting, metav1.GetOptions{})
			gomega.Expect(err).ToNot(gomega.HaveOccurred())
		})

		ginkgo.It("should have the event producer deployment in running state", func() {
			deploy, err := testclient.Client.Deployments(testutils.NamespaceProducerTesting).Get(context.Background(), testutils.CloudEventProducerDeploymentName, metav1.GetOptions{})
			gomega.Expect(err).ToNot(gomega.HaveOccurred())
			gomega.Expect(deploy.Status.Replicas).To(gomega.Equal(deploy.Status.ReadyReplicas))

			pods, err := testclient.Client.Pods(testutils.NamespaceProducerTesting).List(context.Background(), metav1.ListOptions{
				LabelSelector: "app=producer"})
			gomega.Expect(err).ToNot(gomega.HaveOccurred())

			gomega.Expect(len(pods.Items)).To(gomega.Equal(1))
			gomega.Expect(pods.Items[0].Status.Phase).To(gomega.Equal(corev1.PodRunning))

		})
		ginkgo.It("should have the event consumer deployment in running state", func() {
			deploy, err := testclient.Client.Deployments(testutils.NamespaceConsumerTesting).Get(context.Background(), testutils.CloudEventConsumerDeploymentName, metav1.GetOptions{})
			gomega.Expect(err).ToNot(gomega.HaveOccurred())
			gomega.Expect(deploy.Status.Replicas).To(gomega.Equal(deploy.Status.ReadyReplicas))

			pods, err := testclient.Client.Pods(testutils.NamespaceConsumerTesting).List(context.Background(), metav1.ListOptions{
				LabelSelector: "app=consumer"})
			gomega.Expect(err).ToNot(gomega.HaveOccurred())

			gomega.Expect(len(pods.Items)).To(gomega.BeNumerically(">", 0), "consumer is not deployed in the cluster")
			gomega.Expect(pods.Items[0].Status.Phase).To(gomega.Equal(corev1.PodRunning))
		})
	})

	ginkgo.Describe("[e2e]", func() {
		producerPod := corev1.Pod{}
		consumerPod := corev1.Pod{}

		ginkgo.BeforeEach(func() {
			producerPods, err := testclient.Client.Pods(testutils.NamespaceProducerTesting).List(context.Background(), metav1.ListOptions{
				LabelSelector: "app=producer"})
			gomega.Expect(err).ToNot(gomega.HaveOccurred())
			gomega.Expect(len(producerPods.Items)).To(gomega.BeNumerically(">", 0), "producer is not deployed on cluster")
			producerPod = producerPods.Items[0]

			consumerPods, err := testclient.Client.Pods(testutils.NamespaceConsumerTesting).List(context.Background(), metav1.ListOptions{
				LabelSelector: "app=consumer"})
			gomega.Expect(err).ToNot(gomega.HaveOccurred())
			gomega.Expect(len(consumerPods.Items)).To(gomega.BeNumerically(">", 0), "consumer is not deployed on cluster")
			consumerPod = consumerPods.Items[0]
		})

		ginkgo.Context("cloud event producer validation", func() {
			ginkgo.It("Should check for producer", func() {
				ginkgo.By("Checking container is present")
				gomega.Expect(len(producerPod.Spec.Containers)).To(gomega.BeNumerically("==", 1), "producer container not present")
			})

			ginkgo.It("Should check for producer metrics", func() {
				gomega.Eventually(func() string {
					buf, _ := pods.ExecCommand(testclient.Client, producerPod, testutils.EventProxyContainerName, []string{"curl", "127.0.0.1:9091/metrics"})
					return buf.String()
				}, 5*time.Minute, 5*time.Second).Should(gomega.ContainSubstring("cne_api_events_published"),
					"api metrics not found")

			})
			ginkgo.It("Should check for event framework api", func() {
				ginkgo.By("Checking event api is healthy")
				gomega.Eventually(func() string {
					buf, _ := pods.ExecCommand(testclient.Client, producerPod, testutils.EventProxyContainerName, []string{"curl", "127.0.0.1:9043/api/ocloudNotifications/v2/health"})
					return buf.String()
				}, 5*time.Minute, 5*time.Second).Should(gomega.ContainSubstring("OK"),
					"Event API is not in healthy state")

				ginkgo.By("Checking mock publisher is created")
				gomega.Eventually(func() string {
					buf, _ := pods.ExecCommand(testclient.Client, producerPod, testutils.EventProxyContainerName, []string{"curl", "127.0.0.1:9043/api/ocloudNotifications/v2/publishers"})
					return buf.String()
				}, 5*time.Minute, 5*time.Second).Should(gomega.ContainSubstring("EndpointUri"),
					"Event API did not return publishers")
			})

			ginkgo.It("Should check for event generated", func() {
				ginkgo.By("Checking  logs")
				format.MaxLength = 20000
				podLogs, err := pods.GetLog(&producerPod, testutils.EventProxyContainerName)
				gomega.Expect(err).NotTo(gomega.HaveOccurred(), "Error to find needed log due to %s", err)
				gomega.Expect(podLogs).Should(gomega.ContainSubstring("Created publisher"),
					fmt.Sprintf("Event publisher was not created in pod %s", producerPod.Name))
				gomega.Expect(podLogs).Should(gomega.ContainSubstring("event sent"),
					fmt.Sprintf("Event was not generated in the pod %s", producerPod.Name))
				gomega.Expect(podLogs).Should(gomega.ContainSubstring("post events"),
					fmt.Sprintf("Event posting did not succeed  %s", producerPod.Name))
			})
		})

		ginkgo.Context("cloud event consumer validation", func() {
			ginkgo.It("Should check for consumer", func() {
				ginkgo.By("Checking event consumer container and event proxy container present")
				gomega.Expect(len(consumerPod.Spec.Containers)).To(gomega.BeNumerically("==", 1), "consumer doesn't have required no of  containers ")
<<<<<<< HEAD
			})

			ginkgo.It("Should check for consumer metrics", func() {
				gomega.Eventually(func() string {
					buf, _ := pods.ExecCommand(testclient.Client, consumerPod, testutils.EventProxyContainerName, []string{"curl", "127.0.0.1:9091/metrics"})
					return buf.String()
				}, 5*time.Minute, 5*time.Second).Should(gomega.ContainSubstring("cne_events_received"),
					"api metrics not found")

			})
			ginkgo.It("Should check for event framework api", func() {
				ginkgo.By("Checking event api is healthy")
				gomega.Eventually(func() string {
					buf, _ := pods.ExecCommand(testclient.Client, consumerPod, testutils.EventProxyContainerName, []string{"curl", "127.0.0.1:9043/api/ocloudNotifications/v2/health"})
					return buf.String()
				}, 5*time.Minute, 5*time.Second).Should(gomega.ContainSubstring("OK"),
					"Event API is not in healthy state")

				ginkgo.By("Checking mock subscription is created")
				gomega.Eventually(func() string {
					buf, _ := pods.ExecCommand(testclient.Client, consumerPod, testutils.EventProxyContainerName, []string{"curl", "127.0.0.1:9043/api/ocloudNotifications/v2/subscriptions"})
					return buf.String()
				}, 5*time.Minute, 5*time.Second).Should(gomega.ContainSubstring("endpointUri"),
					"Event API did not return subscriptions")
=======
>>>>>>> a8350445
			})

			ginkgo.It("Should check for event received ", func() {
				ginkgo.By("Checking  logs")
				podLogs, err := pods.GetLog(&consumerPod, testutils.ConsumerContainerName)
				gomega.Expect(err).NotTo(gomega.HaveOccurred(), "Error to find needed log due to %s", err)
				gomega.Expect(podLogs).Should(gomega.ContainSubstring("created subscription"),
					fmt.Sprintf("Event publisher was not created in pod %s", producerPod.Name))
				gomega.Expect(podLogs).Should(gomega.ContainSubstring("received event"),
					fmt.Sprintf("Event was not generated in the pod %s", producerPod.Name))
				gomega.Expect(podLogs).ShouldNot(gomega.ContainSubstring("context deadline exceeded"),
					fmt.Sprintf("AMQ failed to post due to context deadline exceeded %s", producerPod.Name))
				gomega.Expect(podLogs).Should(gomega.ContainSubstring("Got CurrentState"),
					fmt.Sprintf("Event was not return by Got CurrentState call %s", producerPod.Name))
			})

		})
	})

})<|MERGE_RESOLUTION|>--- conflicted
+++ resolved
@@ -126,33 +126,6 @@
 			ginkgo.It("Should check for consumer", func() {
 				ginkgo.By("Checking event consumer container and event proxy container present")
 				gomega.Expect(len(consumerPod.Spec.Containers)).To(gomega.BeNumerically("==", 1), "consumer doesn't have required no of  containers ")
-<<<<<<< HEAD
-			})
-
-			ginkgo.It("Should check for consumer metrics", func() {
-				gomega.Eventually(func() string {
-					buf, _ := pods.ExecCommand(testclient.Client, consumerPod, testutils.EventProxyContainerName, []string{"curl", "127.0.0.1:9091/metrics"})
-					return buf.String()
-				}, 5*time.Minute, 5*time.Second).Should(gomega.ContainSubstring("cne_events_received"),
-					"api metrics not found")
-
-			})
-			ginkgo.It("Should check for event framework api", func() {
-				ginkgo.By("Checking event api is healthy")
-				gomega.Eventually(func() string {
-					buf, _ := pods.ExecCommand(testclient.Client, consumerPod, testutils.EventProxyContainerName, []string{"curl", "127.0.0.1:9043/api/ocloudNotifications/v2/health"})
-					return buf.String()
-				}, 5*time.Minute, 5*time.Second).Should(gomega.ContainSubstring("OK"),
-					"Event API is not in healthy state")
-
-				ginkgo.By("Checking mock subscription is created")
-				gomega.Eventually(func() string {
-					buf, _ := pods.ExecCommand(testclient.Client, consumerPod, testutils.EventProxyContainerName, []string{"curl", "127.0.0.1:9043/api/ocloudNotifications/v2/subscriptions"})
-					return buf.String()
-				}, 5*time.Minute, 5*time.Second).Should(gomega.ContainSubstring("endpointUri"),
-					"Event API did not return subscriptions")
-=======
->>>>>>> a8350445
 			})
 
 			ginkgo.It("Should check for event received ", func() {
