## Running examples locally

### Side car
```shell
make build-plugins
make run
```
### Consumer
```shell
make run-consumer
```
### Producer
```shell
make run-producer
```

## Building images 
```shell
1. hack/build-image.sh
2. hack/build-example-image.sh
3. podman images
```
#### Push images to a repo

```shell
podman push localhost/cloud-event-proxy:edf2bcfd-dirty quay.io/aneeshkp/cloud-event-proxy:latest
podman push localhost/cloud-native-event-consumer:edf2bcfd-dirty quay.io/aneeshkp/cloud-native-event-consumer:latest
podman push localhost/cloud-native-event-producer:edf2bcfd-dirty quay.io/aneeshkp/cloud-native-event-producer:latest
```

Use producer.yaml,consumer.yaml and service.yaml from examples/manifests folder to deploy to a cluster.
Make sure you update the image path.


## Deploying examples using kustomize

### Install Kustomize
```shell
curl -s "https://raw.githubusercontent.com/\
kubernetes-sigs/kustomize/master/hack/install_kustomize.sh"  | bash
 
mv kustomize /usr/local/bin/

```
### Set Env variables
```shell
export version=latest 
export SIDECAR_IMG=quay.io/aneeshkp/cloud-event-proxy
export  PRODUCER_IMG=quay.io/aneeshkp/cloud-native-event-producer
export  CONSUMER_IMG=quay.io/aneeshkp/cloud-native-event-consumer
```

### Setup AMQ Interconnect

<<<<<<< HEAD
Install the `Red Hat Integration - AMQ Interconnect` operator in a new namespace `<AMQP_NAMESPAVCE>` namespace from the OpenShift Web Console.
=======
Install the `Red Hat Integration - AMQ Interconnect` operator in the `cloud-native-events` namespace from the OpenShift Web Console.
>>>>>>> 4c8a3715

Open the `Red Hat Integration - AMQ Interconnect` operator, click `Create Interconnect` from the `Red Hat Integration - AMQ Interconnect` tab. Use default values and make sure the name is `amq-interconnect`.

Make sure amq-interconnect pods are running before the next step.
```shell
<<<<<<< HEAD
oc get pods -n `<AMQP_NAMESPAVCE>`
```

In producer.yaml and consumer.yaml, change the `transport-host` args for `cloud-native-event-sidecar` container from
```
- "--transport-host=amqp://amq-interconnect"
```
to
```
- "--transport-host=amqp://amq-interconnect.<AMQP_NAMESPAVCE>.svc.cluster.local"
```

### Deploy examples
=======
oc get pods -n cloud-native-events
```

### Deploy examples
```shell
make deploy-example
```

### Undeploy examples
>>>>>>> 4c8a3715
```shell
make deploy-example
```
<<<<<<< HEAD

### Undeploy examples
```shell
make undeploy-example
```
=======
>>>>>>> 4c8a3715
<|MERGE_RESOLUTION|>--- conflicted
+++ resolved
@@ -52,17 +52,12 @@
 
 ### Setup AMQ Interconnect
 
-<<<<<<< HEAD
 Install the `Red Hat Integration - AMQ Interconnect` operator in a new namespace `<AMQP_NAMESPAVCE>` namespace from the OpenShift Web Console.
-=======
-Install the `Red Hat Integration - AMQ Interconnect` operator in the `cloud-native-events` namespace from the OpenShift Web Console.
->>>>>>> 4c8a3715
 
 Open the `Red Hat Integration - AMQ Interconnect` operator, click `Create Interconnect` from the `Red Hat Integration - AMQ Interconnect` tab. Use default values and make sure the name is `amq-interconnect`.
 
 Make sure amq-interconnect pods are running before the next step.
 ```shell
-<<<<<<< HEAD
 oc get pods -n `<AMQP_NAMESPAVCE>`
 ```
 
@@ -76,25 +71,11 @@
 ```
 
 ### Deploy examples
-=======
-oc get pods -n cloud-native-events
-```
-
-### Deploy examples
 ```shell
 make deploy-example
 ```
 
 ### Undeploy examples
->>>>>>> 4c8a3715
-```shell
-make deploy-example
-```
-<<<<<<< HEAD
-
-### Undeploy examples
 ```shell
 make undeploy-example
-```
-=======
->>>>>>> 4c8a3715
+```